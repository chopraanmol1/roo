# encoding: utf-8
require 'spec_helper'

describe Roo::Excelx do
  subject(:xlsx) do
    Roo::Excelx.new(path)
  end

  describe 'Constants' do
    describe 'ERROR_VALUES' do
      it 'returns all possible errorr values' do
        expect(described_class::ERROR_VALUES).to eq(%w(#N/A #REF! #NAME? #DIV/0! #NULL! #VALUE! #NUM!).to_set)
      end

      it 'is a set' do
        expect(described_class::ERROR_VALUES).to be_an_instance_of(Set)
      end
    end
  end

  describe '.new' do
    let(:path) { 'test/files/numeric-link.xlsx' }

    it 'creates an instance' do
      expect(subject).to be_a(Roo::Excelx)
    end

    context 'given a file with missing rels' do
      let(:path) { 'test/files/file_item_error.xlsx' }

      it 'creates an instance' do
        expect(subject).to be_a(Roo::Excelx)
      end
    end

    context 'with more cells than specified max' do
      let(:path) { 'test/files/only_one_sheet.xlsx' }

      it 'raises an appropriate error' do
        expect { Roo::Excelx.new(path, cell_max: 1) }.to raise_error(Roo::Excelx::ExceedsMaxError)
      end
    end

    context 'with fewer cells than specified max' do
      let(:path) { 'test/files/only_one_sheet.xlsx' }

      it 'creates an instance' do
        expect(Roo::Excelx.new(path, cell_max: 100)).to be_a(Roo::Excelx)
      end
    end

    context 'file path is a Pathname' do
      let(:path) { Pathname.new('test/files/file_item_error.xlsx') }

      it 'creates an instance' do
        expect(subject).to be_a(Roo::Excelx)
      end
    end
  end

  describe '#cell' do
    context 'for a link cell' do
      context 'with numeric contents' do
        let(:path) { 'test/files/numeric-link.xlsx' }

        subject do
          xlsx.cell('A', 1)
        end

        it 'returns a link with the number as a string value' do
          expect(subject).to be_a(Roo::Link)
          # FIXME: Because Link inherits from String, it is a String,
          #        But in theory, it shouldn't have to be a String.
          # NOTE: This test is broken becase Cell::Numeric formats numbers
          #       more intelligently.
          # expect(subject).to eq('8675309.0')
        end
      end
    end

    context 'for a non-existent cell' do
      let(:path) { 'test/files/numeric-link.xlsx' }
      it 'return nil' do
        expect(xlsx.cell('AAA', 999)).to eq nil
      end
    end
  end

  describe '#parse' do
    let(:path) { 'test/files/numeric-link.xlsx' }

    context 'with a columns hash' do
      context 'when not present in the sheet' do
        it 'does not raise' do
          expect do
            xlsx.sheet(0).parse(
              this: 'This',
              that: 'That'
            )
          end.to raise_error(Roo::HeaderRowNotFoundError)
        end
      end
    end
  end

  describe '#parse_with_clean_option' do
    let(:path) { 'test/files/parse_with_clean_option.xlsx' }
    let(:options) { {clean: true} }

    context 'with clean: true' do

      it 'does not raise' do
        expect do
          xlsx.parse(options)
        end.not_to raise_error
      end
    end
  end

  describe '#parse_unicode_with_clean_option' do
    let(:path) { 'test/files/parse_clean_with_unicode.xlsx' }
    let(:options) { {clean: true, name: 'Name'} }

    context 'with clean: true' do
      it 'returns a non empty string' do
        expect(xlsx.parse(options).last[:name]).to eql('凯')
      end
    end
  end

  describe '#sheets' do
    let(:path) { 'test/files/numbers1.xlsx' }

    it 'returns the expected result' do
      expect(subject.sheets).to eq ["Tabelle1", "Name of Sheet 2", "Sheet3", "Sheet4", "Sheet5"]
    end

    describe 'only showing visible sheets' do
      let(:path) { 'test/files/hidden_sheets.xlsx' }

      it 'returns the expected result' do
        expect(Roo::Excelx.new(path, only_visible_sheets: true).sheets).to eq ["VisibleSheet1"]
      end
    end
  end

  describe '#sheet_for' do
    let(:path) { 'test/files/numbers1.xlsx' }

    # This is kinda gross
    it 'returns the expected result' do
      expect(subject.sheet_for("Tabelle1").instance_variable_get("@name")).to eq "Tabelle1"
    end
  end

  describe '#row' do
    let(:path) { 'test/files/numbers1.xlsx' }

    it 'returns the expected result' do
      expect(subject.row(1, "Sheet5")).to eq [1.0, 5.0, 5.0, nil, nil]
    end
  end

  describe '#column' do
    let(:path) { 'test/files/numbers1.xlsx' }

    it 'returns the expected result' do
      expect(subject.column(1, "Sheet5")).to eq [1.0, 2.0, 3.0, Date.new(2007,11,21), 42.0, "ABC"]
    end
  end

  describe '#first_row' do
    let(:path) { 'test/files/numbers1.xlsx' }

    it 'returns the expected result' do
      expect(subject.first_row("Sheet5")).to eq 1
    end
  end

  describe '#last_row' do
    let(:path) { 'test/files/numbers1.xlsx' }

    it 'returns the expected result' do
      expect(subject.last_row("Sheet5")).to eq 6
    end
  end

  describe '#first_column' do
    let(:path) { 'test/files/numbers1.xlsx' }

    it 'returns the expected result' do
      expect(subject.first_column("Sheet5")).to eq 1
    end
  end

  describe '#last_column' do
    let(:path) { 'test/files/numbers1.xlsx' }

    it 'returns the expected result' do
      expect(subject.last_column("Sheet5")).to eq 5
    end
  end

  describe '#set' do
    before do
      subject.set(1, 2, "Foo", "Sheet5")
    end

    let(:path) { 'test/files/numbers1.xlsx' }
    let(:cell) { subject.cell(1, 2, "Sheet5") }

    it 'returns the expected result' do
      expect(cell).to eq "Foo"
    end
  end

  describe '#formula' do
    let(:path) { 'test/files/formula.xlsx' }

    it 'returns the expected result' do
      expect(subject.formula(1, 1, "Sheet1")).to eq nil
      expect(subject.formula(7, 2, "Sheet1")).to eq "SUM($A$1:B6)"
      expect(subject.formula(1000, 2000, "Sheet1")).to eq nil
    end
  end

  describe '#formula?' do
    let(:path) { 'test/files/formula.xlsx' }

    it 'returns the expected result' do
      expect(subject.formula?(1, 1, "Sheet1")).to eq false
      expect(subject.formula?(7, 2, "Sheet1")).to eq true
      expect(subject.formula?(1000, 2000, "Sheet1")).to eq false
    end
  end

  describe '#formulas' do
    let(:path) { 'test/files/formula.xlsx' }

    it 'returns the expected result' do
      expect(subject.formulas("Sheet1")).to eq [[7, 1, "SUM(A1:A6)"], [7, 2, "SUM($A$1:B6)"]]
    end
  end

  describe '#font' do
    let(:path) { 'test/files/style.xlsx' }

    it 'returns the expected result' do
      expect(subject.font(1, 1).bold?).to eq true
      expect(subject.font(1, 1).italic?).to eq false
      expect(subject.font(1, 1).underline?).to eq false

      expect(subject.font(7, 1).bold?).to eq false
      expect(subject.font(7, 1).italic?).to eq true
      expect(subject.font(7, 1).underline?).to eq true
      expect(subject.font(1000, 2000)).to eq nil
    end
  end

  describe '#celltype' do
    let(:path) { 'test/files/numbers1.xlsx' }

    it 'returns the expected result' do
      expect(subject.celltype(1, 1, "Sheet4")).to eq :date
      expect(subject.celltype(1, 2, "Sheet4")).to eq :float
      expect(subject.celltype(6, 2, "Sheet5")).to eq :string
      expect(subject.celltype(1000, 2000, "Sheet5")).to eq nil
    end
  end

  describe '#excelx_type' do
    let(:path) { 'test/files/numbers1.xlsx' }

    it 'returns the expected result' do
      expect(subject.excelx_type(1, 1, "Sheet5")).to eq [:numeric_or_formula, "General"]
      expect(subject.excelx_type(6, 2, "Sheet5")).to eq :string
      expect(subject.excelx_type(1000, 2000, "Sheet5")).to eq nil
    end
  end

  # FIXME: IMO, these tests don't provide much value. Under what circumstances
  #        will a user require the "index" value for the shared strings table?
  #        Excel value should be the raw unformatted value for the cell.
  describe '#excelx_value' do
    let(:path) { 'test/files/numbers1.xlsx' }

    it 'returns the expected result' do
      # These values are the index in the shared strings table, might be a better
      # way to get these rather than hardcoding.

      # expect(subject.excelx_value(1, 1, "Sheet5")).to eq "1" # passes by accident
      # expect(subject.excelx_value(6, 2, "Sheet5")).to eq "16"
      # expect(subject.excelx_value(6000, 2000, "Sheet5")).to eq nil
    end
  end

  describe '#formatted_value' do
    context 'contains zero-padded numbers' do
      let(:path) { 'test/files/zero-padded-number.xlsx' }

      it 'returns a zero-padded number' do
        expect(subject.formatted_value(4, 1)).to eq '05010'
      end
    end
  end

  describe '#excelx_format' do
    let(:path) { 'test/files/style.xlsx' }

    it 'returns the expected result' do
      # These are the index of the style for a given document
      # might be more reliable way to get this info.
      expect(subject.excelx_format(1, 1)).to eq "General"
      expect(subject.excelx_format(2, 2)).to eq "0.00"
      expect(subject.excelx_format(5000, 1000)).to eq nil
    end
  end

  describe '#empty?' do
    let(:path) { 'test/files/style.xlsx' }

    it 'returns the expected result' do
      # These are the index of the style for a given document
      # might be more reliable way to get this info.
      expect(subject.empty?(1, 1)).to eq false
      expect(subject.empty?(13, 1)).to eq true
    end
  end

  describe '#label' do
    let(:path) { 'test/files/named_cells.xlsx' }

    it 'returns the expected result' do
      expect(subject.label("berta")).to eq [4, 2, "Sheet1"]
      expect(subject.label("dave")).to eq [nil, nil, nil]
    end
  end

  describe '#labels' do
    let(:path) { 'test/files/named_cells.xlsx' }

    it 'returns the expected result' do
      expect(subject.labels).to eq [["anton", [5, 3, "Sheet1"]], ["berta", [4, 2, "Sheet1"]], ["caesar", [7, 2, "Sheet1"]]]
    end
  end

  describe '#hyperlink?' do
    let(:path) { 'test/files/link.xlsx' }

    it 'returns the expected result' do
      expect(subject.hyperlink?(1, 1)).to eq true
      expect(subject.hyperlink?(1, 2)).to eq false
    end
  end

  describe '#hyperlink' do
    let(:path) { 'test/files/link.xlsx' }

    it 'returns the expected result' do
      expect(subject.hyperlink(1, 1)).to eq "http://www.google.com"
      expect(subject.hyperlink(1, 2)).to eq nil
    end
  end

  describe '#comment' do
    let(:path) { 'test/files/comments.xlsx' }

    it 'returns the expected result' do
      expect(subject.comment(4, 2)).to eq "Kommentar fuer B4"
      expect(subject.comment(1, 2)).to eq nil
    end
  end

  describe '#comment?' do
    let(:path) { 'test/files/comments.xlsx' }

    it 'returns the expected result' do
      expect(subject.comment?(4, 2)).to eq true
      expect(subject.comment?(1, 2)).to eq false
    end
  end

  describe '#comments' do
    let(:path) { 'test/files/comments.xlsx' }

    it 'returns the expected result' do
      expect(subject.comments).to eq [[4, 2, "Kommentar fuer B4"], [5, 2, "Kommentar fuer B5"]]
    end
  end

  # nil, nil, nil, nil, nil
  # nil, nil, nil, nil, nil
  # Date	Start time	End time	Pause	Sum	Comment
  # 2007-05-07	9.25	10.25	0	1	Task 1
  # 2007-05-07	10.75	12.50	0	1.75	Task 1
  # 2007-05-07	18.00	19.00	0	1	Task 2
  # 2007-05-08	9.25	10.25	0	1	Task 2
  # 2007-05-08	14.50	15.50	0	1	Task 3
  # 2007-05-08	8.75	9.25	0	0.5	Task 3
  # 2007-05-14	21.75	22.25	0	0.5	Task 3
  # 2007-05-14	22.50	23.00	0	0.5	Task 3
  # 2007-05-15	11.75	12.75	0	1	Task 3
  # 2007-05-07	10.75	10.75	0	0	Task 1
  # nil
  describe '#each_row_streaming' do
    let(:path) { 'test/files/simple_spreadsheet.xlsx' }

    let(:expected_rows) do
      [
          [nil, nil, nil, nil, nil],
          [nil, nil, nil, nil, nil],
          ["Date", "Start time", "End time", "Pause", "Sum", "Comment", nil, nil],
          [Date.new(2007, 5, 7), 9.25, 10.25, 0.0, 1.0, "Task 1"],
          [Date.new(2007, 5, 7), 10.75, 12.50, 0.0, 1.75, "Task 1"],
          [Date.new(2007, 5, 7), 18.0, 19.0, 0.0, 1.0, "Task 2"],
          [Date.new(2007, 5, 8), 9.25, 10.25, 0.0, 1.0, "Task 2"],
          [Date.new(2007, 5, 8), 14.5, 15.5, 0.0, 1.0, "Task 3"],
          [Date.new(2007, 5, 8), 8.75, 9.25, 0.0, 0.5, "Task 3"],
          [Date.new(2007, 5, 14), 21.75, 22.25, 0.0, 0.5, "Task 3"],
          [Date.new(2007, 5, 14), 22.5, 23.0, 0.0, 0.5, "Task 3"],
          [Date.new(2007, 5, 15), 11.75, 12.75, 0.0, 1.0, "Task 3"],
          [Date.new(2007, 5, 7), 10.75, 10.75, 0.0, 0.0, "Task 1"],
          [nil]
      ]
    end

    it 'returns the expected result' do
      index = 0
      subject.each_row_streaming do |row|
        expect(row.map(&:value)).to eq expected_rows[index]
        index += 1
      end
    end

    context 'with max_rows options' do
      it 'returns the expected result' do
        index = 0
        subject.each_row_streaming(max_rows: 3) do |row|
          expect(row.map(&:value)).to eq expected_rows[index]
          index += 1
        end
        # Expect this to get incremented one time more than max (because of the increment at the end of the block)
        # but it should not be near expected_rows.size
        expect(index).to eq 4
      end
    end

    context 'with offset option' do
      let(:offset) { 3 }

      it 'returns the expected result' do
        index = 0
        subject.each_row_streaming(offset: offset) do |row|
          expect(row.map(&:value)).to eq expected_rows[index + offset]
          index += 1
        end
        expect(index).to eq 11
      end
    end

    context 'with offset and max_rows options' do
      let(:offset) { 3 }
      let(:max_rows) { 3 }

      it 'returns the expected result' do
        index = 0
        subject.each_row_streaming(offset: offset, max_rows: max_rows) do |row|
          expect(row.map(&:value)).to eq expected_rows[index + offset]
          index += 1
        end
        expect(index).to eq 4
      end
    end

    context 'without block passed' do
      it 'returns an enumerator' do
        expect(subject.each_row_streaming).to be_a(Enumerator)
      end
    end
  end

  describe '#html_strings' do
    describe "HTML Parsing Enabling" do
      let(:path) { 'test/files/html_strings_formatting.xlsx' }
  
      it 'returns the expected result' do
        expect(subject.excelx_value(1, 1, "Sheet1")).to eq("This has no formatting.")
        expect(subject.excelx_value(2, 1, "Sheet1")).to eq("<html>This has<b> bold </b>formatting.</html>")
        expect(subject.excelx_value(2, 2, "Sheet1")).to eq("<html>This has <i>italics</i> formatting.</html>")
        expect(subject.excelx_value(2, 3, "Sheet1")).to eq("<html>This has <u>underline</u> format.</html>")
        expect(subject.excelx_value(2, 4, "Sheet1")).to eq("<html>Superscript. x<sup>123</sup></html>")
        expect(subject.excelx_value(2, 5, "Sheet1")).to eq("<html>SubScript.  T<sub>j</sub></html>")
  
        expect(subject.excelx_value(3, 1, "Sheet1")).to eq("<html>Bold, italics <b><i>together</i></b>.</html>")
        expect(subject.excelx_value(3, 2, "Sheet1")).to eq("<html>Bold, Underline <b><u>together</u></b>.</html>")
        expect(subject.excelx_value(3, 3, "Sheet1")).to eq("<html>Bold, Superscript. <b>x</b><sup><b>N</b></sup></html>")
        expect(subject.excelx_value(3, 4, "Sheet1")).to eq("<html>Bold, Subscript. <b>T</b><sub><b>abc</b></sub></html>")
        expect(subject.excelx_value(3, 5, "Sheet1")).to eq("<html>Italics, Underline <i><u>together</u></i>.</html>")
        expect(subject.excelx_value(3, 6, "Sheet1")).to eq("<html>Italics, Superscript.  <i>X</i><sup><i>abc</i></sup></html>")
        expect(subject.excelx_value(3, 7, "Sheet1")).to eq("<html>Italics, Subscript.  <i>B</i><sub><i>efg</i></sub></html>")
        expect(subject.excelx_value(4, 1, "Sheet1")).to eq("<html>Bold, italics underline,<b><i><u> together</u></i></b>.</html>")
        expect(subject.excelx_value(4, 2, "Sheet1")).to eq("<html>Bold, italics, superscript. <b>X</b><sup><b><i>abc</i></b></sup><b><i>123</i></b></html>")
        expect(subject.excelx_value(4, 3, "Sheet1")).to eq("<html>Bold, Italics, subscript. <b><i>Mg</i></b><sub><b><i>ha</i></b></sub><b><i>2</i></b></html>")
        expect(subject.excelx_value(4, 4, "Sheet1")).to eq("<html>Bold, Underline, superscript. <b><u>AB</u></b><sup><b><u>C12</u></b></sup><b><u>3</u></b></html>")
        expect(subject.excelx_value(4, 5, "Sheet1")).to eq("<html>Bold, Underline, subscript. <b><u>Good</u></b><sub><b><u>XYZ</u></b></sub></html>")
        expect(subject.excelx_value(4, 6, "Sheet1")).to eq("<html>Italics, Underline, superscript. <i><u>Up</u></i><sup><i><u>swing</u></i></sup></html>")
        expect(subject.excelx_value(4, 7, "Sheet1")).to eq("<html>Italics, Underline, subscript. <i><u>T</u></i><sub><i><u>swing</u></i></sub></html>")
        expect(subject.excelx_value(5, 1, "Sheet1")).to eq("<html>Bold, italics, underline, superscript.  <b><i><u>GHJK</u></i></b><sup><b><i><u>190</u></i></b></sup><b><i><u>4</u></i></b></html>")
        expect(subject.excelx_value(5, 2, "Sheet1")).to eq("<html>Bold, italics, underline, subscript. <b><i><u>Mike</u></i></b><sub><b><i><u>drop</u></i></b></sub></html>")
        expect(subject.excelx_value(6, 1, "Sheet1")).to eq("See that regular html tags do not create html tags.\n<ol>\n  <li> Denver Broncos </li>\n  <li> Carolina Panthers </li>\n  <li> New England Patriots</li>\n  <li>Arizona Panthers</li>\n</ol>")
        expect(subject.excelx_value(7, 1, "Sheet1")).to eq("<html>Does create html tags when formatting is used..\n<ol>\n  <li> <b>Denver Broncos</b> </li>\n  <li> <i>Carolina Panthers </i></li>\n  <li> <u>New England Patriots</u></li>\n  <li>Arizona Panthers</li>\n</ol></html>")
      end
    end
  end

  describe '_x000D_' do
    let(:path) { 'test/files/x000D.xlsx' }
    it 'does not contain _x000D_' do
      expect(subject.cell(2, 9)).not_to include('_x000D_')
    end
  end

  describe 'opening a file with a chart sheet' do
    let(:path) { 'test/files/chart_sheet.xlsx' }
    it 'should not raise' do
      expect{ subject }.to_not raise_error
    end
  end

  describe 'opening a file with white space in the styles.xml' do
    let(:path) { 'test/files/style_nodes_with_white_spaces.xlsx' }
    subject(:xlsx) do
      Roo::Spreadsheet.open(path, expand_merged_ranges: true, extension: :xlsx)
    end
    it 'should properly recognize formats' do
      expect(subject.sheet(0).excelx_format(2,1)).to eq 'm/d/yyyy" "h:mm:ss" "AM/PM'
    end
  end
<<<<<<< HEAD
end

describe 'Roo::Excelx with options set' do
  subject(:xlsx) do
    Roo::Excelx.new(path, disable_html_wrapper: true)
  end

  describe '#html_strings' do
    describe "HTML Parsing Disabled" do
      let(:path) { 'test/files/html_strings_formatting.xlsx' }
  
      it 'returns the expected result' do
        expect(subject.excelx_value(1, 1, "Sheet1")).to eq("This has no formatting.")
        expect(subject.excelx_value(2, 1, "Sheet1")).to eq("This has bold formatting.")
        expect(subject.excelx_value(2, 2, "Sheet1")).to eq("This has italics formatting.")
        expect(subject.excelx_value(2, 3, "Sheet1")).to eq("This has underline format.")
        expect(subject.excelx_value(2, 4, "Sheet1")).to eq("Superscript. x123")
        expect(subject.excelx_value(2, 5, "Sheet1")).to eq("SubScript.  Tj")
  
        expect(subject.excelx_value(3, 1, "Sheet1")).to eq("Bold, italics together.")
        expect(subject.excelx_value(3, 2, "Sheet1")).to eq("Bold, Underline together.")
        expect(subject.excelx_value(3, 3, "Sheet1")).to eq("Bold, Superscript. xN")
        expect(subject.excelx_value(3, 4, "Sheet1")).to eq("Bold, Subscript. Tabc")
        expect(subject.excelx_value(3, 5, "Sheet1")).to eq("Italics, Underline together.")
        expect(subject.excelx_value(3, 6, "Sheet1")).to eq("Italics, Superscript.  Xabc")
        expect(subject.excelx_value(3, 7, "Sheet1")).to eq("Italics, Subscript.  Befg")
        expect(subject.excelx_value(4, 1, "Sheet1")).to eq("Bold, italics underline, together.")
        expect(subject.excelx_value(4, 2, "Sheet1")).to eq("Bold, italics, superscript. Xabc123")
        expect(subject.excelx_value(4, 3, "Sheet1")).to eq("Bold, Italics, subscript. Mgha2")
        expect(subject.excelx_value(4, 4, "Sheet1")).to eq("Bold, Underline, superscript. ABC123")
        expect(subject.excelx_value(4, 5, "Sheet1")).to eq("Bold, Underline, subscript. GoodXYZ")
        expect(subject.excelx_value(4, 6, "Sheet1")).to eq("Italics, Underline, superscript. Upswing")
        expect(subject.excelx_value(4, 7, "Sheet1")).to eq("Italics, Underline, subscript. Tswing")
        expect(subject.excelx_value(5, 1, "Sheet1")).to eq("Bold, italics, underline, superscript.  GHJK1904")
        expect(subject.excelx_value(5, 2, "Sheet1")).to eq("Bold, italics, underline, subscript. Mikedrop")
        expect(subject.excelx_value(6, 1, "Sheet1")).to eq("See that regular html tags do not create html tags.\n<ol>\n  <li> Denver Broncos </li>\n  <li> Carolina Panthers </li>\n  <li> New England Patriots</li>\n  <li>Arizona Panthers</li>\n</ol>")
        expect(subject.excelx_value(7, 1, "Sheet1")).to eq("Does create html tags when formatting is used..\n<ol>\n  <li> Denver Broncos </li>\n  <li> Carolina Panthers </li>\n  <li> New England Patriots</li>\n  <li>Arizona Panthers</li>\n</ol>")
      end
=======

  describe 'images' do
    let(:path) { 'test/files/images.xlsx' }

    it 'returns array of images from default sheet' do
      expect(subject.images).to be_kind_of(Array)
      expect(subject.images.size).to eql(19)
    end

    it 'returns empty array if there is no images on the sheet' do
      expect(subject.images("Sheet2")).to eql([])
>>>>>>> ce8d1b23
    end
  end
end<|MERGE_RESOLUTION|>--- conflicted
+++ resolved
@@ -536,7 +536,19 @@
       expect(subject.sheet(0).excelx_format(2,1)).to eq 'm/d/yyyy" "h:mm:ss" "AM/PM'
     end
   end
-<<<<<<< HEAD
+
+  describe 'images' do
+    let(:path) { 'test/files/images.xlsx' }
+
+    it 'returns array of images from default sheet' do
+      expect(subject.images).to be_kind_of(Array)
+      expect(subject.images.size).to eql(19)
+    end
+
+    it 'returns empty array if there is no images on the sheet' do
+      expect(subject.images("Sheet2")).to eql([])
+    end
+  end
 end
 
 describe 'Roo::Excelx with options set' do
@@ -575,19 +587,6 @@
         expect(subject.excelx_value(6, 1, "Sheet1")).to eq("See that regular html tags do not create html tags.\n<ol>\n  <li> Denver Broncos </li>\n  <li> Carolina Panthers </li>\n  <li> New England Patriots</li>\n  <li>Arizona Panthers</li>\n</ol>")
         expect(subject.excelx_value(7, 1, "Sheet1")).to eq("Does create html tags when formatting is used..\n<ol>\n  <li> Denver Broncos </li>\n  <li> Carolina Panthers </li>\n  <li> New England Patriots</li>\n  <li>Arizona Panthers</li>\n</ol>")
       end
-=======
-
-  describe 'images' do
-    let(:path) { 'test/files/images.xlsx' }
-
-    it 'returns array of images from default sheet' do
-      expect(subject.images).to be_kind_of(Array)
-      expect(subject.images.size).to eql(19)
-    end
-
-    it 'returns empty array if there is no images on the sheet' do
-      expect(subject.images("Sheet2")).to eql([])
->>>>>>> ce8d1b23
     end
   end
 end