module Roo
  module Utils
    extend self

<<<<<<< HEAD
=======
    LETTERS = ('A'..'Z').to_a
    CODEPOINT_OFFSET = 'A'.ord - 1

>>>>>>> f6954088
    def split_coordinate(str)
      @split_coordinate ||= {}

      @split_coordinate[str] ||= begin
        letter, number = split_coord(str)
        x = letter_to_number(letter)
        y = number
        [y, x]
      end
    end

    alias_method :ref_to_key, :split_coordinate

    def split_coord(s)
      if s =~ /([a-zA-Z]+)([0-9]+)/
        letter = Regexp.last_match[1]
        number = Regexp.last_match[2].to_i
      else
        fail ArgumentError
      end
      [letter, number]
    end

    # convert a number to something like 'AB' (1 => 'A', 2 => 'B', ...)
<<<<<<< HEAD
    def number_to_letter(num)
      results = []
      num = num.to_i

      while (num > 0)
        mod = (num - 1) % 26
        results = [(65 + mod).chr] + results
        num = ((num - mod) / 26)
=======
    def number_to_letter(n)
      letters = ''
      while n > 0
        index = (n - 1) % 26
        letters.prepend(LETTERS[index])
        n = (n - index - 1) / 26
>>>>>>> f6954088
      end

      results.join
    end

    def letter_to_number(letters)
<<<<<<< HEAD
      @letter_to_number ||= {}
      @letter_to_number[letters] ||= begin
         result = 0

         # :bytes method returns an enumerator in 1.9.3 and an array in 2.0+
         letters.bytes.to_a.map{|b| b > 96 ? b - 96: b - 64 }.reverse.each_with_index{ |num, i| result += num * 26 ** i }

         result
=======
      letters.upcase.each_codepoint.reduce(0) do |result, codepoint|
        26 * result + codepoint - CODEPOINT_OFFSET
>>>>>>> f6954088
      end
    end

    # Compute upper bound for cells in a given cell range.
    def num_cells_in_range(str)
      cells = str.split(':')
      return 1 if cells.count == 1
      raise ArgumentError.new("invalid range string: #{str}. Supported range format 'A1:B2'") if cells.count != 2
      x1, y1 = split_coordinate(cells[0])
      x2, y2 = split_coordinate(cells[1])
      (x2 - (x1 - 1)) * (y2 - (y1 - 1))
    end

    def load_xml(path)
      ::File.open(path, 'rb') do |file|
        ::Nokogiri::XML(file)
      end
    end

    # Yield each element of a given type ('row', 'c', etc.) to caller
    def each_element(path, elements)
      Nokogiri::XML::Reader(::File.open(path, 'rb'), nil, nil, Nokogiri::XML::ParseOptions::NOBLANKS).each do |node|
        next unless node.node_type == Nokogiri::XML::Reader::TYPE_ELEMENT && Array(elements).include?(node.name)
        yield Nokogiri::XML(node.outer_xml).root if block_given?
      end
    end
  end
end<|MERGE_RESOLUTION|>--- conflicted
+++ resolved
@@ -2,12 +2,6 @@
   module Utils
     extend self
 
-<<<<<<< HEAD
-=======
-    LETTERS = ('A'..'Z').to_a
-    CODEPOINT_OFFSET = 'A'.ord - 1
-
->>>>>>> f6954088
     def split_coordinate(str)
       @split_coordinate ||= {}
 
@@ -32,7 +26,6 @@
     end
 
     # convert a number to something like 'AB' (1 => 'A', 2 => 'B', ...)
-<<<<<<< HEAD
     def number_to_letter(num)
       results = []
       num = num.to_i
@@ -41,33 +34,20 @@
         mod = (num - 1) % 26
         results = [(65 + mod).chr] + results
         num = ((num - mod) / 26)
-=======
-    def number_to_letter(n)
-      letters = ''
-      while n > 0
-        index = (n - 1) % 26
-        letters.prepend(LETTERS[index])
-        n = (n - index - 1) / 26
->>>>>>> f6954088
       end
 
       results.join
     end
 
     def letter_to_number(letters)
-<<<<<<< HEAD
       @letter_to_number ||= {}
       @letter_to_number[letters] ||= begin
          result = 0
 
          # :bytes method returns an enumerator in 1.9.3 and an array in 2.0+
-         letters.bytes.to_a.map{|b| b > 96 ? b - 96: b - 64 }.reverse.each_with_index{ |num, i| result += num * 26 ** i }
+         letters.bytes.to_a.map{|b| b > 96 ? b - 96 : b - 64 }.reverse.each_with_index{ |num, i| result += num * 26 ** i }
 
          result
-=======
-      letters.upcase.each_codepoint.reduce(0) do |result, codepoint|
-        26 * result + codepoint - CODEPOINT_OFFSET
->>>>>>> f6954088
       end
     end
 
