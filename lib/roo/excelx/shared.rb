--- conflicted
+++ resolved
@@ -4,24 +4,15 @@
     #          reduce memory usage and reduce the number of objects being passed
     #          to various inititializers.
     class Shared
-<<<<<<< HEAD
-      attr_accessor :comments_files, :sheet_files, :rels_files
+      attr_accessor :comments_files, :sheet_files, :rels_files, :image_rels, :image_files
       def initialize(dir, options = {})
-=======
-      attr_accessor :comments_files, :sheet_files, :rels_files, :image_rels, :image_files
-
-      def initialize(dir)
->>>>>>> ce8d1b23
         @dir = dir
         @comments_files = []
         @sheet_files = []
         @rels_files = []
-<<<<<<< HEAD
         @options = options
-=======
         @image_rels = []
         @image_files = []
->>>>>>> ce8d1b23
       end
 
       def styles
