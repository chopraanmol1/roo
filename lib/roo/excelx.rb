require 'nokogiri'
require 'zip/filesystem'
require 'roo/link'
require 'roo/utils'
require 'forwardable'

module Roo
  class Excelx < Roo::Base
    extend Forwardable

    require 'roo/excelx/shared'
    require 'roo/excelx/workbook'
    require 'roo/excelx/shared_strings'
    require 'roo/excelx/styles'
    require 'roo/excelx/cell'
    require 'roo/excelx/sheet'
    require 'roo/excelx/relationships'
    require 'roo/excelx/comments'
    require 'roo/excelx/sheet_doc'
<<<<<<< HEAD
    require 'roo/excelx/coordinate'
=======

    delegate [:styles, :workbook, :shared_strings, :rels_files, :sheet_files, :comments_files] => :@shared
>>>>>>> 9b4e67cd

    module Format
      EXCEPTIONAL_FORMATS = {
        'h:mm am/pm' => :date,
        'h:mm:ss am/pm' => :date
      }

      STANDARD_FORMATS = {
        0 => 'General'.freeze,
        1 => '0'.freeze,
        2 => '0.00'.freeze,
        3 => '#,##0'.freeze,
        4 => '#,##0.00'.freeze,
        9 => '0%'.freeze,
        10 => '0.00%'.freeze,
        11 => '0.00E+00'.freeze,
        12 => '# ?/?'.freeze,
        13 => '# ??/??'.freeze,
        14 => 'mm-dd-yy'.freeze,
        15 => 'd-mmm-yy'.freeze,
        16 => 'd-mmm'.freeze,
        17 => 'mmm-yy'.freeze,
        18 => 'h:mm AM/PM'.freeze,
        19 => 'h:mm:ss AM/PM'.freeze,
        20 => 'h:mm'.freeze,
        21 => 'h:mm:ss'.freeze,
        22 => 'm/d/yy h:mm'.freeze,
        37 => '#,##0 ;(#,##0)'.freeze,
        38 => '#,##0 ;[Red](#,##0)'.freeze,
        39 => '#,##0.00;(#,##0.00)'.freeze,
        40 => '#,##0.00;[Red](#,##0.00)'.freeze,
        45 => 'mm:ss'.freeze,
        46 => '[h]:mm:ss'.freeze,
        47 => 'mmss.0'.freeze,
        48 => '##0.0E+0'.freeze,
        49 => '@'.freeze
      }

      def to_type(format)
        format = format.to_s.downcase
        if (type = EXCEPTIONAL_FORMATS[format])
          type
        elsif format.include?('#')
          :float
        elsif !format.match(/d+(?![\]])/).nil? || format.include?('y')
          if format.include?('h') || format.include?('s')
            :datetime
          else
            :date
          end
        elsif format.include?('h') || format.include?('s')
          :time
        elsif format.include?('%')
          :percentage
        else
          :float
        end
      end

      module_function :to_type
    end

    ExceedsMaxError = Class.new(StandardError)

    # initialization and opening of a spreadsheet file
    # values for packed: :zip
    # optional cell_max (int) parameter for early aborting attempts to parse
    # enormous documents.
    def initialize(filename_or_stream, options = {})
      packed = options[:packed]
      file_warning = options.fetch(:file_warning, :error)
      cell_max = options.delete(:cell_max)
      sheet_options = {}
      sheet_options[:expand_merged_ranges] = (options[:expand_merged_ranges] || false)

      unless is_stream?(filename_or_stream)
        file_type_check(filename_or_stream, %w[.xlsx .xlsm], 'an Excel 2007', file_warning, packed)
        basename = File.basename(filename_or_stream)
      end

      @tmpdir = make_tmpdir(basename, options[:tmpdir_root])
      @shared = Shared.new(@tmpdir)
      @filename = local_filename(filename_or_stream, @tmpdir, packed)

      process_zipfile(@filename || filename_or_stream)

      @sheet_names = workbook.sheets.map do |sheet|
        unless options[:only_visible_sheets] && sheet['state'] == 'hidden'
          sheet['name']
        end
      end.compact
      @sheets = []
      @sheets_by_name = Hash[@sheet_names.map.with_index do |sheet_name, n|
        # @sheets[n] = Sheet.new(sheet_name, rels_files[n], sheet_files[n], comments_files[n], styles, shared_strings, workbook, sheet_options)
        @sheets[n] = Sheet.new(sheet_name, @shared, n, sheet_options)
        [sheet_name, @sheets[n]]
      end]

      if cell_max
        cell_count = ::Roo::Utils.num_cells_in_range(sheet_for(options.delete(:sheet)).dimensions)
        raise ExceedsMaxError.new("Excel file exceeds cell maximum: #{cell_count} > #{cell_max}") if cell_count > cell_max
      end

      super
    rescue => e # clean up any temp files, but only if an error was raised
      close
      raise e
    end

    def method_missing(method, *args)
      if (label = workbook.defined_names[method.to_s])
        safe_send(sheet_for(label.sheet).cells[label.key], :value)
      else
        # call super for methods like #a1
        super
      end
    end

    def sheets
      @sheet_names
    end

    def sheet_for(sheet)
      sheet ||= default_sheet
      validate_sheet!(sheet)
      @sheets_by_name[sheet]
    end

    # Returns the content of a spreadsheet-cell.
    # (1,1) is the upper left corner.
    # (1,1), (1,'A'), ('A',1), ('a',1) all refers to the
    # cell at the first line and first row.
    def cell(row, col, sheet = nil)
      key = normalize(row, col)
      safe_send(sheet_for(sheet).cells[key], :value)
    end

    def row(rownumber, sheet = nil)
      sheet_for(sheet).row(rownumber)
    end

    # returns all values in this column as an array
    # column numbers are 1,2,3,... like in the spreadsheet
    def column(column_number, sheet = nil)
      if column_number.is_a?(::String)
        column_number = ::Roo::Utils.letter_to_number(column_number)
      end
      sheet_for(sheet).column(column_number)
    end

    # returns the number of the first non-empty row
    def first_row(sheet = nil)
      sheet_for(sheet).first_row
    end

    # returns the number of the last non-empty row
    def last_row(sheet = nil)
      sheet_for(sheet).last_row
    end

    # returns the number of the first non-empty column
    def first_column(sheet = nil)
      sheet_for(sheet).first_column
    end

    # returns the number of the last non-empty column
    def last_column(sheet = nil)
      sheet_for(sheet).last_column
    end

    # set a cell to a certain value
    # (this will not be saved back to the spreadsheet file!)
    def set(row, col, value, sheet = nil) #:nodoc:
      key = normalize(row, col)
      cell_type = cell_type_by_value(value)
      sheet_for(sheet).cells[key] = Cell.new(value, cell_type, nil, cell_type, value, nil, nil, nil, Cell::Coordinate.new(row, col))
    end

    # Returns the formula at (row,col).
    # Returns nil if there is no formula.
    # The method #formula? checks if there is a formula.
    def formula(row, col, sheet = nil)
      key = normalize(row, col)
      safe_send(sheet_for(sheet).cells[key], :formula)
    end

    # Predicate methods really should return a boolean
    # value. Hopefully no one was relying on the fact that this
    # previously returned either nil/formula
    def formula?(*args)
      !!formula(*args)
    end

    # returns each formula in the selected sheet as an array of tuples in following format
    # [[row, col, formula], [row, col, formula],...]
    def formulas(sheet = nil)
      sheet_for(sheet).cells.select { |_, cell| cell.formula }.map do |(x, y), cell|
        [x, y, cell.formula]
      end
    end

    # Given a cell, return the cell's style
    def font(row, col, sheet = nil)
      key = normalize(row, col)
      definition_index = safe_send(sheet_for(sheet).cells[key], :style)
      styles.definitions[definition_index] if definition_index
    end

    # returns the type of a cell:
    # * :float
    # * :string,
    # * :date
    # * :percentage
    # * :formula
    # * :time
    # * :datetime
    def celltype(row, col, sheet = nil)
      key = normalize(row, col)
      safe_send(sheet_for(sheet).cells[key], :type)
    end

    # returns the internal type of an excel cell
    # * :numeric_or_formula
    # * :string
    # Note: this is only available within the Excelx class
    def excelx_type(row, col, sheet = nil)
      key = normalize(row, col)
      safe_send(sheet_for(sheet).cells[key], :excelx_type)
    end

    # returns the internal value of an excelx cell
    # Note: this is only available within the Excelx class
    def excelx_value(row, col, sheet = nil)
      key = normalize(row, col)
      safe_send(sheet_for(sheet).cells[key], :excelx_value)
    end

    # returns the internal format of an excel cell
    def excelx_format(row, col, sheet = nil)
      key = normalize(row, col)
      sheet_for(sheet).excelx_format(key)
    end

    def empty?(row, col, sheet = nil)
      sheet = sheet_for(sheet)
      key = normalize(row, col)
      cell = sheet.cells[key]
      !cell || cell.empty? || (cell.type == :string && cell.value.empty?) ||
        (row < sheet.first_row || row > sheet.last_row || col < sheet.first_column || col > sheet.last_column)
    end

    # shows the internal representation of all cells
    # for debugging purposes
    def to_s(sheet = nil)
      sheet_for(sheet).cells.inspect
    end

    # returns the row,col values of the labelled cell
    # (nil,nil) if label is not defined
    def label(name)
      labels = workbook.defined_names
      return [nil, nil, nil] if labels.empty? || !labels.key?(name)

      [labels[name].row, labels[name].col, labels[name].sheet]
    end

    # Returns an array which all labels. Each element is an array with
    # [labelname, [row,col,sheetname]]
    def labels
      @labels ||= workbook.defined_names.map do |name, label|
        [
          name,
          [label.row, label.col, label.sheet]
        ]
      end
    end

    def hyperlink?(row, col, sheet = nil)
      !!hyperlink(row, col, sheet)
    end

    # returns the hyperlink at (row/col)
    # nil if there is no hyperlink
    def hyperlink(row, col, sheet = nil)
      key = normalize(row, col)
      sheet_for(sheet).hyperlinks[key]
    end

    # returns the comment at (row/col)
    # nil if there is no comment
    def comment(row, col, sheet = nil)
      key = normalize(row, col)
      sheet_for(sheet).comments[key]
    end

    # true, if there is a comment
    def comment?(row, col, sheet = nil)
      !!comment(row, col, sheet)
    end

    def comments(sheet = nil)
      sheet_for(sheet).comments.map do |(x, y), comment|
        [x, y, comment]
      end
    end

    # Yield an array of Excelx::Cell
    # Takes options for sheet, pad_cells, and max_rows
    def each_row_streaming(options = {})
      sheet = sheet_for(options.delete(:sheet))
      if block_given?
        sheet.each_row(options) { |row| yield row }
      else
        sheet.to_enum(:each_row, options)
      end
    end

    private

    def clean_sheet(sheet)
      @sheets_by_name[sheet].cells.each_pair do |coord, value|
        next unless value.value.is_a?(::String)

        @sheets_by_name[sheet].cells[coord].value = sanitize_value(value.value)
      end

      @cleaned[sheet] = true
    end

    # Internal: extracts the worksheet_ids from the workbook.xml file. xlsx
    #           documents require a workbook.xml file, so a if the file is missing
    #           it is not a valid xlsx file. In these cases, an ArgumentError is
    #           raised.
    #
    # wb - a Zip::Entry for the workbook.xml file.
    # path - A String for Zip::Entry's destination path.
    #
    # Examples
    #
    #   extract_worksheet_ids(<Zip::Entry>, 'tmpdir/roo_workbook.xml')
    #   # => ["rId1", "rId2", "rId3"]
    #
    # Returns an Array of Strings.
    def extract_worksheet_ids(entries, path)
      wb = entries.find { |e| e.name[/workbook.xml$/] }
      fail ArgumentError 'missing required workbook file' if wb.nil?

      wb.extract(path)
      workbook_doc = Roo::Utils.load_xml(path).remove_namespaces!
      workbook_doc.xpath('//sheet').map { |s| s.attributes['id'].value }
    end

    # Internal
    #
    # wb_rels - A Zip::Entry for the workbook.xml.rels file.
    # path - A String for the Zip::Entry's destination path.
    #
    # Examples
    #
    #   extract_worksheets(<Zip::Entry>, 'tmpdir/roo_workbook.xml.rels')
    #   # => {
    #         "rId1"=>"worksheets/sheet1.xml",
    #         "rId2"=>"worksheets/sheet2.xml",
    #         "rId3"=>"worksheets/sheet3.xml"
    #        }
    #
    # Returns a Hash.
    def extract_worksheet_rels(entries, path)
      wb_rels = entries.find { |e| e.name[/workbook.xml.rels$/] }
      fail ArgumentError 'missing required workbook file' if wb_rels.nil?

      wb_rels.extract(path)
      rels_doc = Roo::Utils.load_xml(path).remove_namespaces!
      worksheet_type = 'http://schemas.openxmlformats.org/officeDocument/2006/relationships/worksheet'

      relationships = rels_doc.xpath('//Relationship').select do |relationship|
        relationship.attributes['Type'].value == worksheet_type
      end

      relationships.inject({}) do |hash, relationship|
        attributes = relationship.attributes
        id = attributes['Id']
        hash[id.value] = attributes['Target'].value
        hash
      end
    end

    def extract_sheets_in_order(entries, sheet_ids, sheets, tmpdir)
      sheet_ids.each_with_index do |id, i|
        name = sheets[id]
        entry = entries.find { |e| e.name =~ /#{name}$/ }
        path = "#{tmpdir}/roo_sheet#{i + 1}"
        sheet_files << path
        @sheet_files << path
        entry.extract(path)
      end
    end

    # Extracts all needed files from the zip file
    def process_zipfile(zipfilename_or_stream)
      @sheet_files = []

      unless is_stream?(zipfilename_or_stream)
        zip_file = Zip::File.open(zipfilename_or_stream)
      else
        zip_file = Zip::CentralDirectory.new
        zip_file.read_from_stream zipfilename_or_stream
      end

      process_zipfile_entries zip_file.to_a.sort_by(&:name)
    end

    def process_zipfile_entries(entries)
      # NOTE: When Google or Numbers 3.1 exports to xlsx, the worksheet filenames
      #       are not in order. With Numbers 3.1, the first sheet is always
      #       sheet.xml, not sheet1.xml. With Google, the order of the worksheets is
      #       independent of a worksheet's filename (i.e. sheet6.xml can be the
      #       first worksheet).
      #
      #       workbook.xml lists the correct order of worksheets and
      #       workbook.xml.rels lists the filenames for those worksheets.
      #
      #       workbook.xml:
      #         <sheet state="visible" name="IS" sheetId="1" r:id="rId3"/>
      #         <sheet state="visible" name="BS" sheetId="2" r:id="rId4"/>
      #       workbook.xml.rel:
      #         <Relationship Id="rId4" Target="worksheets/sheet5.xml" Type="http://schemas.openxmlformats.org/officeDocument/2006/relationships/worksheet"/>
      #         <Relationship Id="rId3" Target="worksheets/sheet4.xml" Type="http://schemas.openxmlformats.org/officeDocument/2006/relationships/worksheet"/>
      sheet_ids = extract_worksheet_ids(entries, "#{@tmpdir}/roo_workbook.xml")
      sheets = extract_worksheet_rels(entries, "#{@tmpdir}/roo_workbook.xml.rels")
      extract_sheets_in_order(entries, sheet_ids, sheets, @tmpdir)

      entries.each do |entry|
        path =
        case entry.name.downcase
        when /sharedstrings.xml$/
          "#{@tmpdir}/roo_sharedStrings.xml"
        when /styles.xml$/
          "#{@tmpdir}/roo_styles.xml"
        when /comments([0-9]+).xml$/
          # FIXME: Most of the time, The order of the comment files are the same
          #       the sheet order, i.e. sheet1.xml's comments are in comments1.xml.
          #       In some situations, this isn't true. The true location of a
          #       sheet's comment file is in the sheet1.xml.rels file. SEE
          #       ECMA-376 12.3.3 in "Ecma Office Open XML Part 1".
          nr = Regexp.last_match[1].to_i
          comments_files[nr - 1] = "#{@tmpdir}/roo_comments#{nr}"
        when /sheet([0-9]+).xml.rels$/
          # FIXME: Roo seems to use sheet[\d].xml.rels for hyperlinks only, but
          #        it also stores the location for sharedStrings, comments,
          #        drawings, etc.
          nr = Regexp.last_match[1].to_i
          rels_files[nr - 1] = "#{@tmpdir}/roo_rels#{nr}"
        end

        entry.extract(path) if path
      end
    end

<<<<<<< HEAD
    # NOTE: To reduce memory, styles, shared_strings, workbook can be class
    #       variables in a Shared module.
    def styles
      @styles ||= Styles.new(File.join(@tmpdir, 'roo_styles.xml'))
    end

    def shared_strings
      @shared_strings ||= SharedStrings.new(File.join(@tmpdir, 'roo_sharedStrings.xml'))
    end

    def workbook
      @workbook ||= Workbook.new(File.join(@tmpdir, 'roo_workbook.xml'))
    end

=======
>>>>>>> 9b4e67cd
    def safe_send(object, method, *args)
      object.send(method, *args) if object && object.respond_to?(method)
    end
  end
end<|MERGE_RESOLUTION|>--- conflicted
+++ resolved
@@ -17,12 +17,9 @@
     require 'roo/excelx/relationships'
     require 'roo/excelx/comments'
     require 'roo/excelx/sheet_doc'
-<<<<<<< HEAD
     require 'roo/excelx/coordinate'
-=======
 
     delegate [:styles, :workbook, :shared_strings, :rels_files, :sheet_files, :comments_files] => :@shared
->>>>>>> 9b4e67cd
 
     module Format
       EXCEPTIONAL_FORMATS = {
@@ -106,7 +103,6 @@
       @tmpdir = make_tmpdir(basename, options[:tmpdir_root])
       @shared = Shared.new(@tmpdir)
       @filename = local_filename(filename_or_stream, @tmpdir, packed)
-
       process_zipfile(@filename || filename_or_stream)
 
       @sheet_names = workbook.sheets.map do |sheet|
@@ -116,7 +112,6 @@
       end.compact
       @sheets = []
       @sheets_by_name = Hash[@sheet_names.map.with_index do |sheet_name, n|
-        # @sheets[n] = Sheet.new(sheet_name, rels_files[n], sheet_files[n], comments_files[n], styles, shared_strings, workbook, sheet_options)
         @sheets[n] = Sheet.new(sheet_name, @shared, n, sheet_options)
         [sheet_name, @sheets[n]]
       end]
@@ -482,7 +477,6 @@
       end
     end
 
-<<<<<<< HEAD
     # NOTE: To reduce memory, styles, shared_strings, workbook can be class
     #       variables in a Shared module.
     def styles
@@ -497,8 +491,6 @@
       @workbook ||= Workbook.new(File.join(@tmpdir, 'roo_workbook.xml'))
     end
 
-=======
->>>>>>> 9b4e67cd
     def safe_send(object, method, *args)
       object.send(method, *args) if object && object.respond_to?(method)
     end
